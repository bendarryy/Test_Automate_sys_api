--- conflicted
+++ resolved
@@ -522,11 +522,7 @@
             }
             for stat in waiter_stats
         ]
-<<<<<<< HEAD
-
-        return Response(response_data)
-=======
-        
+
         return Response(response_data)
 
 
@@ -573,5 +569,4 @@
         return Response(
             {"error": "System not found"},
             status=status.HTTP_404_NOT_FOUND
-        )
->>>>>>> 77ec0b23
+        )